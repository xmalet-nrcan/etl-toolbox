stages:
  - lint
  - cleanup
  - test
  - build



.base_ruff_image:
  stage: lint

  rules:
    - if: "$CI_PIPELINE_SOURCE == 'merge_request_event'"
    - if: $CI_COMMIT_BRANCH && $CI_OPEN_MERGE_REQUESTS
      when: never
    - if: "$CI_PIPELINE_SOURCE == 'push' && $CI_COMMIT_BRANCH != $CI_DEFAULT_BRANCH"
    - if: $CI_COMMIT_BRANCH == $CI_DEFAULT_BRANCH # RUN QUALITY JOB IN PIPELINE ON THE DEFAULT BRANCH(BUT NOT IN OTHER BRANCH)

  interruptible: true
  image:
    name: ghcr.io/astral-sh/ruff:0.11.8-alpine

  before_script:
    - cd $CI_PROJECT_DIR
    - ruff --version


Ruff Check -- Logging:
  extends: .base_ruff_image
  script:
    - ruff check ./nrcan_etl_toolbox/etl_logging --fix --output-format=gitlab > code-quality-report_etl_logging.json

  artifacts:
    reports:
      codequality: $CI_PROJECT_DIR/code-quality-report_etl_logging.json

Ruff Format -- Logging:
  extends: .base_ruff_image
  script:
    - ruff format --diff ./nrcan_etl_toolbox/etl_logging

Ruff Check -- Database:
  extends: .base_ruff_image
  script:
    - ruff check ./nrcan_etl_toolbox/database --fix --output-format=gitlab > code-quality-report_database.json

  artifacts:
    reports:
      codequality: $CI_PROJECT_DIR/code-quality-report_database.json

Ruff Format -- Database:
  extends: .base_ruff_image
  script:
    - ruff format ./nrcan_etl_toolbox/database



delete_pypi_package:
  stage: cleanup
  image: alpine:latest
  before_script:
    - apk add --no-cache jq curl
<<<<<<< HEAD

  script:
    - echo "Recherche du package PyPI à supprimer..."
    - >
      DELETE_URL=$(curl --silent --header "JOB-TOKEN: $CI_JOB_TOKEN"
      "https://gitlab.com/api/v4/projects/$CI_PROJECT_ID/packages"
      | jq -r '.[] | select(.package_type == "pypi") | ._links.delete_api_path')
    - |
      if [ -n "$DELETE_URL" ]; then
        echo "Suppression du package à l’URL : $DELETE_URL"
        curl --request DELETE --header "JOB-TOKEN: $CI_JOB_TOKEN" "$DELETE_URL"
      else
        echo "Aucun package PyPI trouvé à supprimer."
      fi

Test package:
  stage: test
  image: python:3.12
  script:
    - pip install poetry
    - cd tests
    - pytest -v

=======

  script:
    - echo "Recherche du package PyPI à supprimer..."
    - >
      DELETE_URL=$(curl --silent --header "JOB-TOKEN: $CI_JOB_TOKEN"
      "https://gitlab.com/api/v4/projects/$CI_PROJECT_ID/packages"
      | jq -r '.[] | select(.package_type == "pypi") | ._links.delete_api_path')
    - |
      if [ -n "$DELETE_URL" ]; then
        echo "Suppression du package à l’URL : $DELETE_URL"
        curl --request DELETE --header "JOB-TOKEN: $CI_JOB_TOKEN" "$DELETE_URL"
      else
        echo "Aucun package PyPI trouvé à supprimer."
      fi

>>>>>>> 075357d9
Build and publish package:
  stage: build
  image: python:3.12  # Utilisation d'une image avec Python installé

  script:
    - pip install poetry
    - poetry config repositories.gitlab "${CI_API_V4_URL}/projects/${CI_PROJECT_ID}/packages/pypi"
    - poetry config http-basic.gitlab gitlab-ci-token "$CI_JOB_TOKEN"
    - poetry config virtualenvs.create false  
    - poetry install 
    - poetry build  # Construire le package (génère un wheel et une source distribution dans le dossier dist/)
    - poetry publish --repository gitlab
  artifacts:
    paths:
      - dist/  # Le dossier généré contenant les packages
<|MERGE_RESOLUTION|>--- conflicted
+++ resolved
@@ -4,6 +4,8 @@
   - test
   - build
 
+.base_python_image:
+  image: python:3.12
 
 
 .base_ruff_image:
@@ -60,7 +62,6 @@
   image: alpine:latest
   before_script:
     - apk add --no-cache jq curl
-<<<<<<< HEAD
 
   script:
     - echo "Recherche du package PyPI à supprimer..."
@@ -77,33 +78,17 @@
       fi
 
 Test package:
+  extends: .base_python_image
   stage: test
-  image: python:3.12
   script:
     - pip install poetry
+    - poetry install
     - cd tests
     - pytest -v
 
-=======
-
-  script:
-    - echo "Recherche du package PyPI à supprimer..."
-    - >
-      DELETE_URL=$(curl --silent --header "JOB-TOKEN: $CI_JOB_TOKEN"
-      "https://gitlab.com/api/v4/projects/$CI_PROJECT_ID/packages"
-      | jq -r '.[] | select(.package_type == "pypi") | ._links.delete_api_path')
-    - |
-      if [ -n "$DELETE_URL" ]; then
-        echo "Suppression du package à l’URL : $DELETE_URL"
-        curl --request DELETE --header "JOB-TOKEN: $CI_JOB_TOKEN" "$DELETE_URL"
-      else
-        echo "Aucun package PyPI trouvé à supprimer."
-      fi
-
->>>>>>> 075357d9
 Build and publish package:
+  extends: .base_python_image
   stage: build
-  image: python:3.12  # Utilisation d'une image avec Python installé
 
   script:
     - pip install poetry
